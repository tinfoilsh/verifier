--- conflicted
+++ resolved
@@ -40,11 +40,7 @@
 
 	parsedReport, err := abi.QuoteToProto(attDocBytes)
 	if err != nil {
-<<<<<<< HEAD
-		return nil, nil, fmt.Errorf("failed to parse report: %v", err)
-=======
-		return nil, "", fmt.Errorf("failed to parse report: %w", err)
->>>>>>> 779e6435
+		return nil, nil, fmt.Errorf("failed to parse report: %w", err)
 	}
 	report, ok := parsedReport.(*pb.QuoteV4)
 	if !ok {
