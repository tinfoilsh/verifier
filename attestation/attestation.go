package attestation

import (
	"bytes"
	"compress/gzip"
	"crypto/ecdsa"
	"crypto/sha256"
	"crypto/tls"
	"crypto/x509"
	"encoding/base64"
	"encoding/hex"
	"encoding/json"
	"errors"
	"fmt"
	"net/http"
	"net/url"
	"slices"
	"strings"
)

type PredicateType string

const (
	AWSNitroEnclaveV1 PredicateType = "https://tinfoil.sh/predicate/aws-nitro-enclave/v1"
	SevGuestV1        PredicateType = "https://tinfoil.sh/predicate/sev-snp-guest/v1"
<<<<<<< HEAD
=======
	SevGuestV2        PredicateType = "https://tinfoil.sh/predicate/sev-snp-guest/v2"
>>>>>>> ca5a736c
	TdxGuestV1        PredicateType = "https://tinfoil.sh/predicate/tdx-guest/v1"

	attestationEndpoint = "/.well-known/tinfoil-attestation"
)

var (
	ErrFormatMismatch      = errors.New("attestation format mismatch")
	ErrMeasurementMismatch = errors.New("measurement mismatch")
)

type Measurement struct {
	Type      PredicateType
	Registers []string
}

type Verification struct {
	Measurement *Measurement
	PublicKeyFP string
}

// Fingerprint computes the SHA-256 hash of all measurements, or returns the single measurement if there is only one
func (m *Measurement) Fingerprint() string {
	if len(m.Registers) == 1 {
		return m.Registers[0]
	}

	all := string(m.Type) + strings.Join(m.Registers, "")
	return fmt.Sprintf("%x", sha256.Sum256([]byte(all)))
}

func (m *Measurement) Equals(other *Measurement) error {
	if m.Type != other.Type {
		return ErrFormatMismatch
	}
	if len(m.Registers) != len(other.Registers) || !slices.Equal(m.Registers, other.Registers) {
		return ErrMeasurementMismatch
	}

	return nil
}

// Document represents an attestation document
type Document struct {
	Format PredicateType `json:"format"`
	Body   string        `json:"body"`
}

// NewDocument creates a new attestation document from a given format and body
func NewDocument(format PredicateType, body []byte) (*Document, error) {
	// Compress attestation body
	var b bytes.Buffer
	gz := gzip.NewWriter(&b)
	if _, err := gz.Write(body); err != nil {
		return nil, fmt.Errorf("failed to write data: %v", err)
	}
	if err := gz.Close(); err != nil {
		return nil, fmt.Errorf("closing reader: %v", err)
	}

	return &Document{
		Format: format,
		Body:   base64.StdEncoding.EncodeToString(b.Bytes()),
	}, nil
}

// Hash returns the SHA-256 hash of the attestation document
func (d *Document) Hash() string {
	all := string(d.Format) + d.Body
	return fmt.Sprintf("%x", sha256.Sum256([]byte(all)))
}

// Verify checks the attestation document against its trust root and returns the inner measurements
func (d *Document) Verify() (*Verification, error) {
	switch d.Format {
	case AWSNitroEnclaveV1:
		return verifyNitroAttestation(d.Body)
	case SevGuestV1:
		return verifySevAttestation(d.Body)
	case TdxGuestV1:
		return verifyTdxAttestation(d.Body)
	default:
		return nil, fmt.Errorf("unsupported attestation format: %s", d.Format)
	}
}

// VerifyAttestationJSON verifies an attestation document in JSON format and returns the inner measurements
func VerifyAttestationJSON(j []byte) (*Verification, error) {
	var doc Document
	err := json.Unmarshal(j, &doc)
	if err != nil {
		return nil, err
	}

	return doc.Verify()
}

// KeyFP returns the fingerprint of a given ECDSA public key
func KeyFP(publicKey *ecdsa.PublicKey) string {
	bytes, _ := x509.MarshalPKIXPublicKey(publicKey)
	hash := sha256.Sum256(bytes)
	return hex.EncodeToString(hash[:])
}

// CertPubkeyFP returns the fingerprint of the public key of a given certificate
func CertPubkeyFP(cert *x509.Certificate) (string, error) {
	pubKey, ok := cert.PublicKey.(*ecdsa.PublicKey)
	if !ok {
		return "", fmt.Errorf("unsupported public key type: %T", cert.PublicKey)
	}

	return KeyFP(pubKey), nil
}

// ConnectionCertFP gets the KeyFP of the public key of a TLS connection state
func ConnectionCertFP(c tls.ConnectionState) (string, error) {
	if len(c.PeerCertificates) == 0 {
		return "", fmt.Errorf("no peer certificates")
	}
	cert := c.PeerCertificates[0]
	return CertPubkeyFP(cert)
}

// Fetch retrieves the attestation document from a given enclave hostname
func Fetch(host string) (*Document, error) {
	var u url.URL
	u.Host = host
	u.Scheme = "https"
	u.Path = attestationEndpoint

	resp, err := http.Get(u.String())
	if err != nil {
		return nil, err
	}
	defer resp.Body.Close()

	var doc Document
	if err := json.NewDecoder(resp.Body).Decode(&doc); err != nil {
		return nil, err
	}
	return &doc, nil
}<|MERGE_RESOLUTION|>--- conflicted
+++ resolved
@@ -23,10 +23,7 @@
 const (
 	AWSNitroEnclaveV1 PredicateType = "https://tinfoil.sh/predicate/aws-nitro-enclave/v1"
 	SevGuestV1        PredicateType = "https://tinfoil.sh/predicate/sev-snp-guest/v1"
-<<<<<<< HEAD
-=======
 	SevGuestV2        PredicateType = "https://tinfoil.sh/predicate/sev-snp-guest/v2"
->>>>>>> ca5a736c
 	TdxGuestV1        PredicateType = "https://tinfoil.sh/predicate/tdx-guest/v1"
 
 	attestationEndpoint = "/.well-known/tinfoil-attestation"
